--- conflicted
+++ resolved
@@ -490,11 +490,7 @@
         response.raise_for_status()
         return response.json()["results"]
 
-<<<<<<< HEAD
-    def upload_file(self, path: str, id=None):
-=======
-    def upload_file(self, path: str, labels: dict = {}):
->>>>>>> 6359c39f
+    def upload_file(self, path: str, id=None, labels: dict = {}):
         """
         Upload a file.
 
@@ -509,11 +505,7 @@
             response = self.post(
                 f"namespaces/{self.namespace}/upload_file",
                 files={"file": f},
-<<<<<<< HEAD
                 params=params,
-=======
-                data = labels,
->>>>>>> 6359c39f
                 timeout=None,
             )
             response.raise_for_status()
